--- conflicted
+++ resolved
@@ -1,10 +1,6 @@
 [package]
 name = "fuzzt"
-<<<<<<< HEAD
 version = "0.3.1"
-=======
-version = "0.3.0"
->>>>>>> b44642ae
 edition = "2021"
 authors = ["Luiz Otavio Vilas Boas Oliveira <luiz.vbo@gmail.com>"]
 description = """
